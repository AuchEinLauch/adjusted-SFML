////////////////////////////////////////////////////////////
//
// SFML - Simple and Fast Multimedia Library
// Copyright (C) 2007-2009 Laurent Gomila (laurent.gom@gmail.com)
//
// This software is provided 'as-is', without any express or implied warranty.
// In no event will the authors be held liable for any damages arising from the use of this software.
//
// Permission is granted to anyone to use this software for any purpose,
// including commercial applications, and to alter it and redistribute it freely,
// subject to the following restrictions:
//
// 1. The origin of this software must not be misrepresented;
//    you must not claim that you wrote the original software.
//    If you use this software in a product, an acknowledgment
//    in the product documentation would be appreciated but is not required.
//
// 2. Altered source versions must be plainly marked as such,
//    and must not be misrepresented as being the original software.
//
// 3. This notice may not be removed or altered from any source distribution.
//
////////////////////////////////////////////////////////////

#ifndef SFML_SPRITE_HPP
#define SFML_SPRITE_HPP

////////////////////////////////////////////////////////////
// Headers
////////////////////////////////////////////////////////////
#include <SFML/System/Resource.hpp>
#include <SFML/Graphics/Drawable.hpp>
#include <SFML/Graphics/Rect.hpp>


namespace sf
{
class Image;

////////////////////////////////////////////////////////////
/// Sprite defines a sprite : texture, transformations,
/// color, and draw on screen
////////////////////////////////////////////////////////////
class SFML_API Sprite : public Drawable
{
public :

    ////////////////////////////////////////////////////////////
    /// Default constructor
    ///
    ////////////////////////////////////////////////////////////
    Sprite();

    ////////////////////////////////////////////////////////////
    /// Construct the sprite from a source image
    ///
    /// \param image :    Image of the sprite
    /// \param position : Position of the sprite
    /// \param scale :    Scale factor
    /// \param rotation : Orientation, in degrees
    /// \param color :    Color of the sprite
    ///
    ////////////////////////////////////////////////////////////
<<<<<<< HEAD
    Sprite(const Image& image, const Vector2f& position = Vector2f(0, 0), const Vector2f& scale = Vector2f(1, 1), float rotation = 0.f, const Color& color = Color(255, 255, 255, 255));
=======
    explicit Sprite(const Image& Img, const Vector2f& Position = Vector2f(0, 0), const Vector2f& Scale = Vector2f(1, 1), float Rotation = 0.f, const Color& Col = Color(255, 255, 255, 255));
>>>>>>> b3ca8622

    ////////////////////////////////////////////////////////////
    /// Change the image of the sprite
    ///
    /// \param image :           New image
    /// \param adjustToNewSize : If true, the SubRect of the sprite will be adjusted to the size of the new image
    ///
    ////////////////////////////////////////////////////////////
    void SetImage(const Image& image, bool adjustToNewSize = false);

    ////////////////////////////////////////////////////////////
    /// Set the sub-rectangle of the sprite inside the source image.
    /// By default, the subrect covers the entire source image
    ///
    /// \param rectangle : New sub-rectangle
    ///
    ////////////////////////////////////////////////////////////
    void SetSubRect(const IntRect& rectangle);

    ////////////////////////////////////////////////////////////
    /// Resize the sprite (by changing its scale factors) (take 2 values).
    /// The default size is defined by the subrect
    ///
    /// \param width :  New width (must be strictly positive)
    /// \param height : New height (must be strictly positive)
    ///
    ////////////////////////////////////////////////////////////
    void Resize(float width, float height);

    ////////////////////////////////////////////////////////////
    /// Resize the sprite (by changing its scale factors) (take a 2D vector).
    /// The default size is defined by the subrect
    ///
    /// \param size : New size (both coordinates must be strictly positive)
    ///
    ////////////////////////////////////////////////////////////
    void Resize(const Vector2f& size);

    ////////////////////////////////////////////////////////////
    /// Flip the sprite horizontally
    ///
    /// \param flipped : True to flip the sprite
    ///
    ////////////////////////////////////////////////////////////
    void FlipX(bool flipped);

    ////////////////////////////////////////////////////////////
    /// Flip the sprite vertically
    ///
    /// \param flipped : True to flip the sprite
    ///
    ////////////////////////////////////////////////////////////
    void FlipY(bool flipped);

    ////////////////////////////////////////////////////////////
    /// Get the source image of the sprite
    ///
    /// \return Pointer to the image (can be NULL)
    ///
    ////////////////////////////////////////////////////////////
    const Image* GetImage() const;

    ////////////////////////////////////////////////////////////
    /// Get the sub-rectangle of the sprite inside the source image
    ///
    /// \return Sub-rectangle
    ///
    ////////////////////////////////////////////////////////////
    const IntRect& GetSubRect() const;

    ////////////////////////////////////////////////////////////
    /// Get the sprite size
    ///
    /// \return Size of the sprite
    ///
    ////////////////////////////////////////////////////////////
    Vector2f GetSize() const;

    ////////////////////////////////////////////////////////////
    /// Get the color of a given pixel in the sprite
    /// (point is in local coordinates)
    ///
    /// \param x : X coordinate of the pixel to get
    /// \param y : Y coordinate of the pixel to get
    ///
    /// \return Color of pixel (x, y)
    ///
    ////////////////////////////////////////////////////////////
    Color GetPixel(unsigned int x, unsigned int y) const;

protected :

    ////////////////////////////////////////////////////////////
    /// /see Drawable::Render
    ///
    ////////////////////////////////////////////////////////////
    virtual void Render(RenderTarget& target, Renderer& renderer) const;

private :

    ////////////////////////////////////////////////////////////
    // Member data
    ////////////////////////////////////////////////////////////
    ResourcePtr<Image> myImage;      ///< Image used to draw the sprite
    IntRect            mySubRect;    ///< Sub-rectangle of source image to assign to the sprite
    bool               myIsFlippedX; ///< Is the sprite flipped on the X axis ?
    bool               myIsFlippedY; ///< Is the sprite flipped on the Y axis ?
};

} // namespace sf


#endif // SFML_SPRITE_HPP
<|MERGE_RESOLUTION|>--- conflicted
+++ resolved
@@ -1,181 +1,177 @@
-////////////////////////////////////////////////////////////
-//
-// SFML - Simple and Fast Multimedia Library
-// Copyright (C) 2007-2009 Laurent Gomila (laurent.gom@gmail.com)
-//
-// This software is provided 'as-is', without any express or implied warranty.
-// In no event will the authors be held liable for any damages arising from the use of this software.
-//
-// Permission is granted to anyone to use this software for any purpose,
-// including commercial applications, and to alter it and redistribute it freely,
-// subject to the following restrictions:
-//
-// 1. The origin of this software must not be misrepresented;
-//    you must not claim that you wrote the original software.
-//    If you use this software in a product, an acknowledgment
-//    in the product documentation would be appreciated but is not required.
-//
-// 2. Altered source versions must be plainly marked as such,
-//    and must not be misrepresented as being the original software.
-//
-// 3. This notice may not be removed or altered from any source distribution.
-//
-////////////////////////////////////////////////////////////
-
-#ifndef SFML_SPRITE_HPP
-#define SFML_SPRITE_HPP
-
-////////////////////////////////////////////////////////////
-// Headers
-////////////////////////////////////////////////////////////
-#include <SFML/System/Resource.hpp>
-#include <SFML/Graphics/Drawable.hpp>
-#include <SFML/Graphics/Rect.hpp>
-
-
-namespace sf
-{
-class Image;
-
-////////////////////////////////////////////////////////////
-/// Sprite defines a sprite : texture, transformations,
-/// color, and draw on screen
-////////////////////////////////////////////////////////////
-class SFML_API Sprite : public Drawable
-{
-public :
-
-    ////////////////////////////////////////////////////////////
-    /// Default constructor
-    ///
-    ////////////////////////////////////////////////////////////
-    Sprite();
-
-    ////////////////////////////////////////////////////////////
-    /// Construct the sprite from a source image
-    ///
-    /// \param image :    Image of the sprite
-    /// \param position : Position of the sprite
-    /// \param scale :    Scale factor
-    /// \param rotation : Orientation, in degrees
-    /// \param color :    Color of the sprite
-    ///
-    ////////////////////////////////////////////////////////////
-<<<<<<< HEAD
-    Sprite(const Image& image, const Vector2f& position = Vector2f(0, 0), const Vector2f& scale = Vector2f(1, 1), float rotation = 0.f, const Color& color = Color(255, 255, 255, 255));
-=======
-    explicit Sprite(const Image& Img, const Vector2f& Position = Vector2f(0, 0), const Vector2f& Scale = Vector2f(1, 1), float Rotation = 0.f, const Color& Col = Color(255, 255, 255, 255));
->>>>>>> b3ca8622
-
-    ////////////////////////////////////////////////////////////
-    /// Change the image of the sprite
-    ///
-    /// \param image :           New image
-    /// \param adjustToNewSize : If true, the SubRect of the sprite will be adjusted to the size of the new image
-    ///
-    ////////////////////////////////////////////////////////////
-    void SetImage(const Image& image, bool adjustToNewSize = false);
-
-    ////////////////////////////////////////////////////////////
-    /// Set the sub-rectangle of the sprite inside the source image.
-    /// By default, the subrect covers the entire source image
-    ///
-    /// \param rectangle : New sub-rectangle
-    ///
-    ////////////////////////////////////////////////////////////
-    void SetSubRect(const IntRect& rectangle);
-
-    ////////////////////////////////////////////////////////////
-    /// Resize the sprite (by changing its scale factors) (take 2 values).
-    /// The default size is defined by the subrect
-    ///
-    /// \param width :  New width (must be strictly positive)
-    /// \param height : New height (must be strictly positive)
-    ///
-    ////////////////////////////////////////////////////////////
-    void Resize(float width, float height);
-
-    ////////////////////////////////////////////////////////////
-    /// Resize the sprite (by changing its scale factors) (take a 2D vector).
-    /// The default size is defined by the subrect
-    ///
-    /// \param size : New size (both coordinates must be strictly positive)
-    ///
-    ////////////////////////////////////////////////////////////
-    void Resize(const Vector2f& size);
-
-    ////////////////////////////////////////////////////////////
-    /// Flip the sprite horizontally
-    ///
-    /// \param flipped : True to flip the sprite
-    ///
-    ////////////////////////////////////////////////////////////
-    void FlipX(bool flipped);
-
-    ////////////////////////////////////////////////////////////
-    /// Flip the sprite vertically
-    ///
-    /// \param flipped : True to flip the sprite
-    ///
-    ////////////////////////////////////////////////////////////
-    void FlipY(bool flipped);
-
-    ////////////////////////////////////////////////////////////
-    /// Get the source image of the sprite
-    ///
-    /// \return Pointer to the image (can be NULL)
-    ///
-    ////////////////////////////////////////////////////////////
-    const Image* GetImage() const;
-
-    ////////////////////////////////////////////////////////////
-    /// Get the sub-rectangle of the sprite inside the source image
-    ///
-    /// \return Sub-rectangle
-    ///
-    ////////////////////////////////////////////////////////////
-    const IntRect& GetSubRect() const;
-
-    ////////////////////////////////////////////////////////////
-    /// Get the sprite size
-    ///
-    /// \return Size of the sprite
-    ///
-    ////////////////////////////////////////////////////////////
-    Vector2f GetSize() const;
-
-    ////////////////////////////////////////////////////////////
-    /// Get the color of a given pixel in the sprite
-    /// (point is in local coordinates)
-    ///
-    /// \param x : X coordinate of the pixel to get
-    /// \param y : Y coordinate of the pixel to get
-    ///
-    /// \return Color of pixel (x, y)
-    ///
-    ////////////////////////////////////////////////////////////
-    Color GetPixel(unsigned int x, unsigned int y) const;
-
-protected :
-
-    ////////////////////////////////////////////////////////////
-    /// /see Drawable::Render
-    ///
-    ////////////////////////////////////////////////////////////
-    virtual void Render(RenderTarget& target, Renderer& renderer) const;
-
-private :
-
-    ////////////////////////////////////////////////////////////
-    // Member data
-    ////////////////////////////////////////////////////////////
-    ResourcePtr<Image> myImage;      ///< Image used to draw the sprite
-    IntRect            mySubRect;    ///< Sub-rectangle of source image to assign to the sprite
-    bool               myIsFlippedX; ///< Is the sprite flipped on the X axis ?
-    bool               myIsFlippedY; ///< Is the sprite flipped on the Y axis ?
-};
-
-} // namespace sf
-
-
-#endif // SFML_SPRITE_HPP
+////////////////////////////////////////////////////////////
+//
+// SFML - Simple and Fast Multimedia Library
+// Copyright (C) 2007-2009 Laurent Gomila (laurent.gom@gmail.com)
+//
+// This software is provided 'as-is', without any express or implied warranty.
+// In no event will the authors be held liable for any damages arising from the use of this software.
+//
+// Permission is granted to anyone to use this software for any purpose,
+// including commercial applications, and to alter it and redistribute it freely,
+// subject to the following restrictions:
+//
+// 1. The origin of this software must not be misrepresented;
+//    you must not claim that you wrote the original software.
+//    If you use this software in a product, an acknowledgment
+//    in the product documentation would be appreciated but is not required.
+//
+// 2. Altered source versions must be plainly marked as such,
+//    and must not be misrepresented as being the original software.
+//
+// 3. This notice may not be removed or altered from any source distribution.
+//
+////////////////////////////////////////////////////////////
+
+#ifndef SFML_SPRITE_HPP
+#define SFML_SPRITE_HPP
+
+////////////////////////////////////////////////////////////
+// Headers
+////////////////////////////////////////////////////////////
+#include <SFML/System/Resource.hpp>
+#include <SFML/Graphics/Drawable.hpp>
+#include <SFML/Graphics/Rect.hpp>
+
+
+namespace sf
+{
+class Image;
+
+////////////////////////////////////////////////////////////
+/// Sprite defines a sprite : texture, transformations,
+/// color, and draw on screen
+////////////////////////////////////////////////////////////
+class SFML_API Sprite : public Drawable
+{
+public :
+
+    ////////////////////////////////////////////////////////////
+    /// Default constructor
+    ///
+    ////////////////////////////////////////////////////////////
+    Sprite();
+
+    ////////////////////////////////////////////////////////////
+    /// Construct the sprite from a source image
+    ///
+    /// \param image :    Image of the sprite
+    /// \param position : Position of the sprite
+    /// \param scale :    Scale factor
+    /// \param rotation : Orientation, in degrees
+    /// \param color :    Color of the sprite
+    ///
+    ////////////////////////////////////////////////////////////
+    explicit Sprite(const Image& image, const Vector2f& position = Vector2f(0, 0), const Vector2f& scale = Vector2f(1, 1), float rotation = 0.f, const Color& color = Color(255, 255, 255, 255));
+
+    ////////////////////////////////////////////////////////////
+    /// Change the image of the sprite
+    ///
+    /// \param image :           New image
+    /// \param adjustToNewSize : If true, the SubRect of the sprite will be adjusted to the size of the new image
+    ///
+    ////////////////////////////////////////////////////////////
+    void SetImage(const Image& image, bool adjustToNewSize = false);
+
+    ////////////////////////////////////////////////////////////
+    /// Set the sub-rectangle of the sprite inside the source image.
+    /// By default, the subrect covers the entire source image
+    ///
+    /// \param rectangle : New sub-rectangle
+    ///
+    ////////////////////////////////////////////////////////////
+    void SetSubRect(const IntRect& rectangle);
+
+    ////////////////////////////////////////////////////////////
+    /// Resize the sprite (by changing its scale factors) (take 2 values).
+    /// The default size is defined by the subrect
+    ///
+    /// \param width :  New width (must be strictly positive)
+    /// \param height : New height (must be strictly positive)
+    ///
+    ////////////////////////////////////////////////////////////
+    void Resize(float width, float height);
+
+    ////////////////////////////////////////////////////////////
+    /// Resize the sprite (by changing its scale factors) (take a 2D vector).
+    /// The default size is defined by the subrect
+    ///
+    /// \param size : New size (both coordinates must be strictly positive)
+    ///
+    ////////////////////////////////////////////////////////////
+    void Resize(const Vector2f& size);
+
+    ////////////////////////////////////////////////////////////
+    /// Flip the sprite horizontally
+    ///
+    /// \param flipped : True to flip the sprite
+    ///
+    ////////////////////////////////////////////////////////////
+    void FlipX(bool flipped);
+
+    ////////////////////////////////////////////////////////////
+    /// Flip the sprite vertically
+    ///
+    /// \param flipped : True to flip the sprite
+    ///
+    ////////////////////////////////////////////////////////////
+    void FlipY(bool flipped);
+
+    ////////////////////////////////////////////////////////////
+    /// Get the source image of the sprite
+    ///
+    /// \return Pointer to the image (can be NULL)
+    ///
+    ////////////////////////////////////////////////////////////
+    const Image* GetImage() const;
+
+    ////////////////////////////////////////////////////////////
+    /// Get the sub-rectangle of the sprite inside the source image
+    ///
+    /// \return Sub-rectangle
+    ///
+    ////////////////////////////////////////////////////////////
+    const IntRect& GetSubRect() const;
+
+    ////////////////////////////////////////////////////////////
+    /// Get the sprite size
+    ///
+    /// \return Size of the sprite
+    ///
+    ////////////////////////////////////////////////////////////
+    Vector2f GetSize() const;
+
+    ////////////////////////////////////////////////////////////
+    /// Get the color of a given pixel in the sprite
+    /// (point is in local coordinates)
+    ///
+    /// \param x : X coordinate of the pixel to get
+    /// \param y : Y coordinate of the pixel to get
+    ///
+    /// \return Color of pixel (x, y)
+    ///
+    ////////////////////////////////////////////////////////////
+    Color GetPixel(unsigned int x, unsigned int y) const;
+
+protected :
+
+    ////////////////////////////////////////////////////////////
+    /// /see Drawable::Render
+    ///
+    ////////////////////////////////////////////////////////////
+    virtual void Render(RenderTarget& target, Renderer& renderer) const;
+
+private :
+
+    ////////////////////////////////////////////////////////////
+    // Member data
+    ////////////////////////////////////////////////////////////
+    ResourcePtr<Image> myImage;      ///< Image used to draw the sprite
+    IntRect            mySubRect;    ///< Sub-rectangle of source image to assign to the sprite
+    bool               myIsFlippedX; ///< Is the sprite flipped on the X axis ?
+    bool               myIsFlippedY; ///< Is the sprite flipped on the Y axis ?
+};
+
+} // namespace sf
+
+
+#endif // SFML_SPRITE_HPP